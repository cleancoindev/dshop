--- conflicted
+++ resolved
@@ -800,11 +800,8 @@
         'offlinePaymentMethods',
         'supportEmail',
         'upholdClient',
-<<<<<<< HEAD
-        'useEscrow'
-=======
+        'useEscrow',
         'shippingApi'
->>>>>>> a04170d0
       )
       const jsonNetConfig = pick(
         req.body,
