const deploy = require('ipfs-deploy')
const ipfsClient = require('ipfs-http-client')
const fs = require('fs')
const { exec } = require('child_process')

const { ShopDeployment } = require('../models')

const { getConfig } = require('./encryptedConfig')
const prime = require('./primeIpfs')
const setCloudflareRecords = require('./dns/cloudflare')
const setCloudDNSRecords = require('./dns/clouddns')

<<<<<<< HEAD
/**
 * Convert an HTTP URL into a multiaddr
 */
function urlToMultiaddr(v) {
  const url = new URL(v)
  // TODO: ipv6?
  const addrProto = url.host.match(/^[0-9]+\.[0-9]+\.[0-9]+\.[0-9]+$/)
    ? 'ip4'
    : 'dns4'
  let port = url.port
  if (!url.port) {
    if (url.protocol === 'https:') {
      port = `443`
    } else if (url.protocol === 'http:') {
      port = 80
    } else {
      throw new Error(`Unsupoorted protocol ${url.protocol}!`)
    }
  }
  return `/${addrProto}/${url.host}/tcp/${port}/${url.protocol.slice(0, -1)}${
    url.pathname
  }`
}

async function deployShop({ OutputDir, dataDir, network, subdomain, shop }) {
=======
async function deployShop({
  OutputDir,
  dataDir,
  network,
  subdomain,
  shop,
  pinner,
  dnsProvider
}) {
>>>>>>> 6d4133e2
  const networkConfig = getConfig(network.config)
  const zone = networkConfig.domain

  await new Promise((resolve, reject) => {
    exec(`rm -rf ${OutputDir}/public`, (error, stdout) => {
      if (error) reject(error)
      else resolve(stdout)
    })
  })

  await new Promise((resolve, reject) => {
    exec(`cp -r ${__dirname}/../dist ${OutputDir}/public`, (error, stdout) => {
      if (error) reject(error)
      else resolve(stdout)
    })
  })

  await new Promise((resolve, reject) => {
    exec(
      `cp -r ${OutputDir}/data ${OutputDir}/public/${dataDir}`,
      (error, stdout) => {
        if (error) reject(error)
        else resolve(stdout)
      }
    )
  })

  let publicShopConfig = {}
  try {
    const raw = fs.readFileSync(`${OutputDir}/data/config.json`)
    publicShopConfig = JSON.parse(raw.toString())
  } catch (e) {
    /* Ignore */
  }

  const networkName =
    network.networkId === 1
      ? 'mainnet'
      : network.networkId === 4
      ? 'rinkeby'
      : 'localhost'

  const html = fs.readFileSync(`${OutputDir}/public/index.html`).toString()
  fs.writeFileSync(
    `${OutputDir}/public/index.html`,
    html
      .replace('TITLE', publicShopConfig.fullTitle)
      .replace('META_DESC', publicShopConfig.metaDescription || '')
      .replace('DATA_DIR', dataDir)
      .replace('NETWORK', networkName)
      .replace('FAVICON', publicShopConfig.favicon || 'favicon.ico')
  )

  const remotePinners = []

  const ipfsDeployCredentials = {}
  if (network.ipfsApi && networkConfig.ipfsClusterPassword) {
    const maddr = urlToMultiaddr(network.ipfsApi)
    console.log(`Connecting to cluster ${maddr}`)
    ipfsDeployCredentials['ipfsCluster'] = {
      host: maddr,
      username: networkConfig.ipfsClusterUser || 'dshop',
      password: networkConfig.ipfsClusterPassword
    }
    remotePinners.push('ipfs-cluster')
  }

  if (networkConfig.pinataKey && networkConfig.pinataSecret) {
    ipfsDeployCredentials['pinata'] = {
      apiKey: networkConfig.pinataKey,
      secretApiKey: networkConfig.pinataSecret
    }
    remotePinners.push('pinata')
  }

  // Deploy the shop to IPFS.
  let hash, ipfsGateway
  const publicDirPath = `${OutputDir}/public`
  if (
<<<<<<< HEAD
    (networkConfig.pinataKey && networkConfig.pinataSecret) ||
    (network.ipfsApi && networkConfig.ipfsClusterPassword)
=======
    networkConfig.pinataKey &&
    networkConfig.pinataSecret &&
    pinner === 'pinata'
>>>>>>> 6d4133e2
  ) {
    ipfsGateway = 'https://gateway.pinata.cloud'
    hash = await deploy({
      publicDirPath,
      remotePinners,
      siteDomain: dataDir,
      credentials: ipfsDeployCredentials
    })
    if (!hash) {
      throw new Error('ipfs-errir')
    }
    console.log(`Deployed shop on Pinata. Hash=${hash}`)
    await prime(`https://gateway.ipfs.io/ipfs/${hash}`, publicDirPath)
    await prime(`https://ipfs-prod.ogn.app/ipfs/${hash}`, publicDirPath)
    if (networkConfig.pinataKey) {
      await prime(`https://gateway.pinata.cloud/ipfs/${hash}`, publicDirPath)
    }
    if (networkConfig.ipfsGateway) {
      await prime(`${networkConfig.ipfsGateway}/ipfs/${hash}`, publicDirPath)
    }
  } else if (network.ipfsApi.indexOf('localhost') > 0) {
    ipfsGateway = network.ipfs
    const ipfs = ipfsClient(network.ipfsApi)
    const allFiles = []
    const glob = ipfsClient.globSource(publicDirPath, { recursive: true })
    for await (const file of ipfs.add(glob)) {
      allFiles.push(file)
    }
    hash = String(allFiles[allFiles.length - 1].cid)
    console.log(`Deployed shop on local IPFS. Hash=${hash}`)
  } else {
    console.log(
      'Shop not deployed to IPFS: Pinner service not configured and not a dev environment.'
    )
  }

  const domain = dnsProvider ? `https://${subdomain}.${zone}` : null
  if (dnsProvider === 'cloudflare' && networkConfig.cloudflareApiKey) {
    await setCloudflareRecords({
      ipfsGateway: 'ipfs-prod.ogn.app',
      zone,
      subdomain,
      hash,
      email: networkConfig.cloudflareEmail,
      key: networkConfig.cloudflareApiKey
    })
  }
  if (dnsProvider === 'gcp' && networkConfig.gcpCredentials) {
    await setCloudDNSRecords({
      ipfsGateway: 'ipfs-prod.ogn.app',
      zone,
      subdomain,
      hash,
      credentials: networkConfig.gcpCredentials
    })
  }

  if (hash) {
    // Record the deployment in the DB.
    const deployment = await ShopDeployment.create({
      shopId: shop.id,
      domain,
      ipfsGateway,
      ipfsHash: hash
    })

    console.log(
      `Recorded shop deployment in the DB. id=${deployment.id} domain=${domain} ipfs=${ipfsGateway} hash=${hash}`
    )
  }

  return { hash, domain }
}

module.exports = { deployShop }<|MERGE_RESOLUTION|>--- conflicted
+++ resolved
@@ -10,7 +10,6 @@
 const setCloudflareRecords = require('./dns/cloudflare')
 const setCloudDNSRecords = require('./dns/clouddns')
 
-<<<<<<< HEAD
 /**
  * Convert an HTTP URL into a multiaddr
  */
@@ -35,8 +34,6 @@
   }`
 }
 
-async function deployShop({ OutputDir, dataDir, network, subdomain, shop }) {
-=======
 async function deployShop({
   OutputDir,
   dataDir,
@@ -46,7 +43,6 @@
   pinner,
   dnsProvider
 }) {
->>>>>>> 6d4133e2
   const networkConfig = getConfig(network.config)
   const zone = networkConfig.domain
 
@@ -126,14 +122,8 @@
   let hash, ipfsGateway
   const publicDirPath = `${OutputDir}/public`
   if (
-<<<<<<< HEAD
-    (networkConfig.pinataKey && networkConfig.pinataSecret) ||
+    (networkConfig.pinataKey && networkConfig.pinataSecret && pinner === 'pinata') ||
     (network.ipfsApi && networkConfig.ipfsClusterPassword)
-=======
-    networkConfig.pinataKey &&
-    networkConfig.pinataSecret &&
-    pinner === 'pinata'
->>>>>>> 6d4133e2
   ) {
     ipfsGateway = 'https://gateway.pinata.cloud'
     hash = await deploy({
