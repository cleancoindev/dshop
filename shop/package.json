{
  "name": "@origin/shop",
  "version": "0.0.1",
  "description": "Origin Shop",
  "main": "index.js",
  "scripts": {
    "start": "node -r @babel/register index",
    "build:js": "NODE_ENV=production webpack --loglevel notice",
    "build:css": "node scripts/getCss > public/app.css",
    "build:dist": "rm -rf ../backend/dist && PROVIDER=PROVIDER TITLE=TITLE NETWORK=NETWORK DATA_DIR=DATA_DIR NODE_ENV=production npm run build && cp -r public ../backend/dist",
    "build": "npm run build:css && npm run build:js",
    "lint": "eslint . && npm run prettier:check",
    "prettier": "prettier --write *.js \"{src,test}/**/*.js\"",
    "prettier:check": "prettier -c *.js \"src/**/*.js\"",
    "test": "echo \"Error: no test specified\" && exit 1",
    "shop:create": "node ../backend/scripts/createShop"
  },
  "author": "Nick Poulden <nick@originprotocol.com>",
  "license": "MIT",
  "dependencies": {
    "@babel/core": "^7.9.6",
    "@babel/plugin-transform-flow-strip-types": "^7.9.0",
    "@babel/preset-react": "^7.9.4",
    "@babel/register": "^7.9.0",
    "@origin/contracts": "^0.8.6",
    "@origin/ipfs": "^0.1.0",
    "@origin/services": "^0.1.0",
    "@popperjs/core": "^2.4.0",
    "@uphold/uphold-sdk-javascript": "^2.4.0",
    "babel-plugin-module-resolver": "^4.0.0",
    "chartist": "^0.11.4",
    "dayjs": "^1.8.27",
    "ethers": "^5.0.0-beta.182",
<<<<<<< HEAD
    "flexsearch": "^0.6.32",
    "graphql-tag": "^2.10.3",
    "openpgp": "^4.10.4",
    "prettier": "^2.0.5",
    "query-string": "^6.12.1",
    "react": "^16.13.1",
    "react-apollo": "^3.1.5",
    "react-dom": "^16.13.1",
=======
    "flexsearch": "^0.6.30",
    "graphql-tag": "^2.10.1",
    "openpgp": "^4.6.2",
    "query-string": "^6.8.1",
    "react": "^16.8.6",
    "react-apollo": "^3.0.0",
    "react-dom": "^16.8.6",
>>>>>>> 24e16ff2
    "react-spring": "^8.0.27",
    "react-stripe-elements": "^6.1.2",
    "react-styl": "^0.0.3",
    "serve-static": "^1.14.1",
    "typeface-lato": "^0.0.75",
    "typeface-roboto": "^0.0.75",
    "webpack-subresource-integrity": "^1.4.1",
    "x-ray": "^2.3.4"
  },
  "babel": {
    "presets": [
      "@babel/preset-env",
      "@babel/preset-react"
    ],
    "plugins": [
      [
        "module-resolver",
        {
          "alias": {
            "components": "./src/components",
            "pages": "./src/pages",
            "utils": "./src/utils",
            "data": "./src/data"
          }
        }
      ],
      [
        "@babel/plugin-proposal-decorators",
        {
          "legacy": true
        }
      ],
      "@babel/plugin-proposal-export-default-from",
      "@babel/plugin-transform-runtime",
      "@babel/plugin-transform-destructuring",
      "@babel/plugin-transform-object-assign",
      "@babel/plugin-proposal-object-rest-spread",
      "@babel/plugin-proposal-class-properties"
    ]
  },
  "devDependencies": {
    "@babel/plugin-proposal-class-properties": "7.8.3",
    "@babel/plugin-proposal-decorators": "7.8.3",
    "@babel/plugin-proposal-export-default-from": "7.8.3",
    "@babel/plugin-proposal-object-rest-spread": "7.9.6",
    "@babel/plugin-transform-destructuring": "7.9.5",
    "@babel/plugin-transform-object-assign": "7.8.3",
    "@babel/plugin-transform-runtime": "7.9.6",
    "@babel/preset-env": "7.9.6",
    "@babel/runtime": "7.9.6",
    "babel-eslint": "10.1.0",
    "babel-loader": "8.1.0",
    "babel-plugin-fbt": "0.14.1",
    "babel-plugin-fbt-runtime": "0.9.11",
    "bootstrap": "4.5.0",
    "clean-webpack-plugin": "3.0.0",
    "css-loader": "3.5.3",
    "eslint": "7.0.0",
    "eslint-plugin-babel": "5.3.0",
    "eslint-plugin-react": "7.20.0",
    "file-loader": "6.0.0",
    "html-webpack-plugin": "4.3.0",
    "ignore-loader": "0.1.2",
    "inquirer": "7.1.0",
    "ipfs-deploy": "7.14.0",
    "mini-css-extract-plugin": "0.9.0",
    "mocha": "7.1.2",
    "node-sass": "4.14.1",
    "optimize-css-assets-webpack-plugin": "5.0.3",
<<<<<<< HEAD
    "react-router-dom": "5.2.0",
=======
    "prettier": "1.19.1",
    "react-router-dom": "5.1.2",
>>>>>>> 24e16ff2
    "sass-loader": "8.0.2",
    "style-loader": "1.2.1",
    "terser-webpack-plugin": "3.0.1",
    "url-loader": "4.1.0",
    "webpack": "4.43.0",
    "webpack-cli": "^3.3.11",
    "webpack-dev-server": "3.11.0"
  },
  "eslintIgnore": [
    "docs",
    "node_modules",
    "public"
  ]
}<|MERGE_RESOLUTION|>--- conflicted
+++ resolved
@@ -31,7 +31,6 @@
     "chartist": "^0.11.4",
     "dayjs": "^1.8.27",
     "ethers": "^5.0.0-beta.182",
-<<<<<<< HEAD
     "flexsearch": "^0.6.32",
     "graphql-tag": "^2.10.3",
     "openpgp": "^4.10.4",
@@ -40,15 +39,6 @@
     "react": "^16.13.1",
     "react-apollo": "^3.1.5",
     "react-dom": "^16.13.1",
-=======
-    "flexsearch": "^0.6.30",
-    "graphql-tag": "^2.10.1",
-    "openpgp": "^4.6.2",
-    "query-string": "^6.8.1",
-    "react": "^16.8.6",
-    "react-apollo": "^3.0.0",
-    "react-dom": "^16.8.6",
->>>>>>> 24e16ff2
     "react-spring": "^8.0.27",
     "react-stripe-elements": "^6.1.2",
     "react-styl": "^0.0.3",
@@ -118,12 +108,7 @@
     "mocha": "7.1.2",
     "node-sass": "4.14.1",
     "optimize-css-assets-webpack-plugin": "5.0.3",
-<<<<<<< HEAD
     "react-router-dom": "5.2.0",
-=======
-    "prettier": "1.19.1",
-    "react-router-dom": "5.1.2",
->>>>>>> 24e16ff2
     "sass-loader": "8.0.2",
     "style-loader": "1.2.1",
     "terser-webpack-plugin": "3.0.1",
