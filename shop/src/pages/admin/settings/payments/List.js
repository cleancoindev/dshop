--- conflicted
+++ resolved
@@ -31,19 +31,19 @@
   const { listing } = useListingData(state.listingId)
 
   useEffect(() => {
-<<<<<<< HEAD
-    const { listingId, acceptedTokens, currency } = config
-    setState({ listingId, acceptedTokens, currency: currency || 'USD' })
-=======
-    const { listingId } = config
+    const { listingId, currency } = config
     const acceptedTokens = config.acceptedTokens || []
     const configCustomTokens = config.customTokens || []
     const customTokens = uniqBy(
       [...acceptedTokens, ...configCustomTokens],
       'id'
     ).filter((t) => !DefaultTokens.map((t) => t.id).includes(t.id))
-    setState({ acceptedTokens, customTokens, listingId })
->>>>>>> 79e880bb
+    setState({
+      acceptedTokens,
+      customTokens,
+      listingId,
+      currency: currency || 'USD'
+    })
   }, [config.activeShop])
 
   const [connectModal, setShowConnectModal] = useState(false)
@@ -169,14 +169,11 @@
           }
 
           dispatch({ type: 'toast', message: 'Saved OK' })
-<<<<<<< HEAD
           dispatch({
             type: 'setConfigSimple',
             config: { ...config, ...shopConfig }
           })
-=======
           setState({ hasChanges: false })
->>>>>>> 79e880bb
           setSaving(false)
         } catch (err) {
           console.error(err)
