import React, { useMemo, useEffect } from 'react'

import { formInput, formFeedback } from 'utils/formHelpers'
import DefaultTokens from 'data/defaultTokens'

import CreateListing from './_CreateListing'

import CustomTokenModal from './_CustomTokenModal'

const dedupArray = (arr, prop) => {
  const m = new Map()

  return arr.reduce((out, el) => {
    if (m.has(el[prop])) {
      return out
    }

    m.set(el[prop])
    return [...out, el]
  }, [])
}

const ContractSettings = ({ state, setState, config }) => {
  const input = formInput(state, (newState) => setState(newState))
  const Feedback = formFeedback(state)

  useEffect(() => {
    const acceptedTokens = config.acceptedTokens || []
    setState({ acceptedTokens })
  }, [config.acceptedTokens])

  const acceptedTokenIds = useMemo(() => {
    return (state.acceptedTokens || []).map((t) => t.id)
  }, [state.acceptedTokens])

  const allTokensList = useMemo(() => {
    // Merge DefaultTokens and any custom tokens and return a deduplicated list of tokens
    return dedupArray([...DefaultTokens, ...(state.acceptedTokens || [])], 'id')
  }, [DefaultTokens, state.acceptedTokens])

  const updateAcceptedTokens = (tokenObj, selected) => {
    let acceptedTokens = [...state.acceptedTokens]
    if (selected) {
      acceptedTokens.push(tokenObj)
      acceptedTokens = dedupArray([...acceptedTokens, tokenObj], 'id')
    } else {
      acceptedTokens = acceptedTokens.filter((t) => t.id !== tokenObj.id)
    }

    setState({ acceptedTokens })
  }

  return (
    <div className="contract-settings">
      <h4>Other Payment Settings</h4>

      <div className="form-group">
        <label>Listing ID</label>
        <div className="d-flex">
          <div style={{ flex: 1 }}>
            <input {...input('listingId')} />
            {Feedback('listingId')}
          </div>
          <div className="mx-3 pt-1">or</div>
          <div style={{ flex: 1 }}>
            <CreateListing
              className="btn btn-outline-primary"
              onCreated={(listingId) => {
                setState({ listingId: `${config.netId}-001-${listingId}` })
              }}
              onError={(err) => setState({ createListingError: err })}
            >
              Create Listing
            </CreateListing>
            {Feedback('createListing')}
          </div>
        </div>
      </div>
      {/* <div className="form-group">
        <label>
          Arbitrator Address
          <span>
            (use an official Origin arbitrator address, or specify an
            alternative)
          </span>
        </label>
        <input {...input('arbitrator')} />
        {Feedback('arbitrator')}
      </div> */}
      <div className="form-group">
        <label>
          Dispute Window
          <span>
            (number of days after an offer is accepted that the seller can start
            a dispute)
          </span>
        </label>
        <input {...input('disputeWindow')} />
        {Feedback('disputeWindow')}
      </div>

      <label>Accepted Tokens</label>
<<<<<<< HEAD
      {allTokensList.map((token) => (
        <div className="form-group" key={token.id}>
          <div className="form-check">
            <input
              type="checkbox"
              className="form-check-input"
              checked={acceptedTokenIds.includes(token.id)}
              onChange={(e) => updateAcceptedTokens(token, e.target.checked)}
            />
            <label className="form-check-label">
              {token.displayName
                ? `${token.displayName} (${token.name})`
                : token.name}
            </label>
          </div>
        </div>
      ))}

      <CustomTokenModal
        onNewTokenAdded={(tokenObj) => updateAcceptedTokens(tokenObj, true)}
      />
=======
      <div className="form-group">
        {supportedTokens
          .filter((t) => t.address)
          .map((token) => (
            <div key={token.id} className="form-check">
              <label className="form-check-label">
                <input
                  type="checkbox"
                  className="form-check-input"
                  checked={acceptedTokenIds.includes(token.id)}
                  onChange={(e) =>
                    updateAcceptedTokens(token, e.target.checked)
                  }
                />
                {token.displayName
                  ? `${token.displayName} (${token.name})`
                  : token.name}
              </label>
            </div>
          ))}
      </div>
>>>>>>> b0872857
    </div>
  )
}

export default ContractSettings

require('react-styl')(`
  .admin .contract-settings
    border-top: 1px solid #cdd7e0
    margin-top: 3rem
    padding-top: 2rem
    max-width: 450px

    .form-check-label
      margin: 0
`)<|MERGE_RESOLUTION|>--- conflicted
+++ resolved
@@ -100,31 +100,8 @@
       </div>
 
       <label>Accepted Tokens</label>
-<<<<<<< HEAD
-      {allTokensList.map((token) => (
-        <div className="form-group" key={token.id}>
-          <div className="form-check">
-            <input
-              type="checkbox"
-              className="form-check-input"
-              checked={acceptedTokenIds.includes(token.id)}
-              onChange={(e) => updateAcceptedTokens(token, e.target.checked)}
-            />
-            <label className="form-check-label">
-              {token.displayName
-                ? `${token.displayName} (${token.name})`
-                : token.name}
-            </label>
-          </div>
-        </div>
-      ))}
-
-      <CustomTokenModal
-        onNewTokenAdded={(tokenObj) => updateAcceptedTokens(tokenObj, true)}
-      />
-=======
       <div className="form-group">
-        {supportedTokens
+        {allTokensList
           .filter((t) => t.address)
           .map((token) => (
             <div key={token.id} className="form-check">
@@ -144,7 +121,10 @@
             </div>
           ))}
       </div>
->>>>>>> b0872857
+
+      <CustomTokenModal
+        onNewTokenAdded={(tokenObj) => updateAcceptedTokens(tokenObj, true)}
+      />
     </div>
   )
 }
