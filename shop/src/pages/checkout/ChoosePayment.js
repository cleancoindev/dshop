import React, { useState, useEffect, useReducer } from 'react'
import { useHistory } from 'react-router-dom'
import get from 'lodash/get'
import fbt, { FbtParam } from 'fbt'
import addData from 'data/addData'
import { formInput, formFeedback } from 'utils/formHelpers'
import formatPrice from 'utils/formatPrice'
import useConfig from 'utils/useConfig'
import { useStateValue } from 'data/state'
import { Countries } from '@origin/utils/Countries'

import Link from 'components/Link'

import './payment-methods/crypto/Crypto'
import PayWithCrypto from './payment-methods/crypto/Crypto'
import PayWithCryptoDirect from './payment-methods/crypto/CryptoDirect'
import PayWithStripe from './payment-methods/Stripe'
import PayWithUphold from './payment-methods/uphold/Uphold'
import PayOffline from './payment-methods/OfflinePayment'
import PayWithPayPal from './payment-methods/PayPal'
import NoPaymentDue from './payment-methods/NoPaymentDue'
import BillingAddress from './_BillingAddress'
import useCurrencyOpts from 'utils/useCurrencyOpts'

function validate(state) {
  if (!state.billingDifferent) {
    Object.keys(state).forEach((k) => {
      if (k.indexOf('Error') > 0) {
        delete state[k]
      }
    })
    return { valid: true, newState: state }
  }

  const newState = {}

  if (!state.billingFirstName) {
    newState.billingFirstNameError = fbt(
      'Enter a first name',
      'checkout.payment.billingFirstNameError'
    )
  }
  if (!state.billingLastName) {
    newState.billingLastNameError = fbt(
      'Enter a last name',
      'checkout.payment.billingLastNameError'
    )
  }
  if (!state.billingAddress1) {
    newState.billingAddress1Error = fbt(
      'Enter an address',
      'checkout.payment.billingAddress1Error'
    )
  }
  if (!state.billingCity) {
    newState.billingCityError = fbt(
      'Enter a city',
      'checkout.payment.billingCityError'
    )
  }
  if (!state.billingZip) {
    newState.billingZipError = fbt(
      'Enter a ZIP / postal code',
      'checkout.payment.billingZipError'
    )
  }
  const provinces = get(Countries, `${state.billingCountry}.provinces`, {})
  if (!state.billingProvince && Object.keys(provinces).length) {
    newState.billingProvinceError = fbt(
      'Enter a state / province',
      'checkout.payment.billingProvinceError'
    )
  }

  const valid = Object.keys(newState).every((f) => f.indexOf('Error') < 0)

  return { valid, newState: { ...state, ...newState } }
}

const reducer = (state, newState) => ({ ...state, ...newState })

const ChoosePayment = () => {
  const history = useHistory()
  const { config } = useConfig()
  const [{ cart, referrer }, dispatch] = useStateValue()
  const currencyOpts = useCurrencyOpts()

  const defaultButtonText = (
    <fbt desc="checkout.payment.amount">
      Pay{' '}
      <FbtParam name="amount">{formatPrice(cart.total, currencyOpts)}</FbtParam>
    </fbt>
  )
  const [paymentState, setPaymentState] = useReducer(reducer, {
    buttonText: defaultButtonText,
    submit: 0
  })

  useEffect(() => {
    const { tx, encryptedData } = paymentState
    if (tx) {
      history.push(`/order/${tx}?auth=${encryptedData.auth}`)
    }
  }, [paymentState])

  const paymentMethod = get(cart, 'paymentMethod.id')
  const [formState, setFormStateRaw] = useState({
    ...cart.userInfo,
    billingCountry: get(cart, 'userInfo.billingCountry') || 'United States'
  })
  const setFormState = (s) => setFormStateRaw({ ...formState, ...s })
  const input = formInput(formState, (newState) => setFormState(newState))

  const paymentMethods = get(config, 'paymentMethods', [])
  const offlinePaymentMethods = get(config, 'offlinePaymentMethods', []).filter(
    (method) => !method.disabled
  )

  useEffect(() => {
    if (paymentMethods.length === 1) {
      dispatch({ type: 'updatePaymentMethod', method: paymentMethods[0] })
    }
  }, [paymentMethods.length])

  const isOfflinePayment = !!get(cart, 'paymentMethod.instructions', false)

  useEffect(() => {
    if (paymentState.loading) return
    if (isOfflinePayment) {
      setPaymentState({
        buttonText: isOfflinePayment ? (
          <fbt desc="checkout.payment.placeOrder">Place Order</fbt>
        ) : (
          defaultButtonText
        )
      })
    }
  }, [isOfflinePayment, paymentState.loading])

  const Feedback = formFeedback(formState)

  const disabled = paymentState.disabled || !paymentMethod
  const hideBillingAddress = paymentMethod !== 'stripe'

  function onSubmit(e) {
    e.preventDefault()
    if (disabled) {
      return
    }

    const { valid, newState } = validate(formState)
    setFormState(newState)
    if (!valid) {
      return
    }

    dispatch({ type: 'updateUserInfo', info: newState })
    setPaymentState({
      disabled: true,
      loading: true,
      buttonText: fbt('Processing...', 'Processing...')
    })
    addData({ ...cart, referrer }, config).then((encryptedData) => {
      setPaymentState({
        loading: false,
        encryptedData,
        submit: paymentState.submit + 1
      })
    })
  }

  const CryptoCmp = config.useEscrow ? PayWithCrypto : PayWithCryptoDirect

  return (
    <form onSubmit={onSubmit}>
<<<<<<< HEAD
      <div className="checkout-payment-method">
        {!paymentMethods.find((p) => p.id === 'crypto') ? null : (
          <CryptoCmp {...paymentState} onChange={setPaymentState} />
        )}
        {!paymentMethods.find((p) => p.id === 'stripe') ? null : (
          <PayWithStripe {...paymentState} onChange={setPaymentState} />
        )}
        {!paymentMethods.find((p) => p.id === 'uphold') ? null : (
          <PayWithUphold {...paymentState} onChange={setPaymentState} />
        )}
        {!paymentMethods.find((p) => p.id === 'paypal') ? null : (
          <PayWithPayPal {...paymentState} onChange={setPaymentState} />
        )}
        {offlinePaymentMethods.map((method) => (
          <PayOffline
            {...paymentState}
            onChange={setPaymentState}
            key={method.id}
            paymentMethod={method}
          />
        ))}
      </div>
=======
      {cart.total === 0 ? (
        <div className="checkout-payment-method">
          <NoPaymentDue {...paymentState} onChange={setPaymentState} />
        </div>
      ) : (
        <>
          <div className="checkout-payment-method">
            {!paymentMethods.find((p) => p.id === 'crypto') ? null : (
              <PayWithCrypto {...paymentState} onChange={setPaymentState} />
            )}
            {!paymentMethods.find((p) => p.id === 'stripe') ? null : (
              <PayWithStripe {...paymentState} onChange={setPaymentState} />
            )}
            {!paymentMethods.find((p) => p.id === 'uphold') ? null : (
              <PayWithUphold {...paymentState} onChange={setPaymentState} />
            )}
            {!paymentMethods.find((p) => p.id === 'paypal') ? null : (
              <PayWithPayPal {...paymentState} onChange={setPaymentState} />
            )}
            {offlinePaymentMethods.map((method) => (
              <PayOffline
                {...paymentState}
                onChange={setPaymentState}
                key={method.id}
                paymentMethod={method}
              />
            ))}
          </div>
>>>>>>> 18dbf545

          {hideBillingAddress ? null : (
            <BillingAddress {...{ formState, setFormState, input, Feedback }} />
          )}
        </>
      )}

      <div className="actions">
        <Link to="/checkout/shipping">
          &laquo; <fbt desc="checkout.payment.goback">Return to shipping</fbt>
        </Link>
        <button
          type="submit"
          className={`btn btn-primary btn-lg${disabled ? ' disabled' : ''}`}
          children={paymentState.buttonText}
        />
      </div>
    </form>
  )
}

export default ChoosePayment

require('react-styl')(`
  .checkout-payment-method
    border: 1px solid #eee
    border-radius: 0.5rem
    label
      margin-bottom: 0
      padding: 1rem
    label .description
      font-size: 0.875rem
      color: #666
    label.inactive
      cursor: pointer
      &:hover
        color: #666
    label:not(:first-child)
      border-top: 1px solid #eee
      padding-top: 1rem
    .radio
      display: flex
      align-items: baseline
      input
        margin-right: 0.5rem
        margin-bottom: 3px
        transform: scale(1.25)
      .cards
        margin-left: auto
        display: flex
        font-size: 12px
        color: #737373
        align-items: center
        > div
          width: 38px
          height: 24px
          margin-right: 4px
          &.visa
            background: url(images/visa.svg)
          &.master
            background: url(images/master.svg)
          &.amex
            background: url(images/amex.svg)
          &.discover
            background: url(images/discover.svg)
          &:last-child
            margin-right: 8px

`)<|MERGE_RESOLUTION|>--- conflicted
+++ resolved
@@ -173,30 +173,6 @@
 
   return (
     <form onSubmit={onSubmit}>
-<<<<<<< HEAD
-      <div className="checkout-payment-method">
-        {!paymentMethods.find((p) => p.id === 'crypto') ? null : (
-          <CryptoCmp {...paymentState} onChange={setPaymentState} />
-        )}
-        {!paymentMethods.find((p) => p.id === 'stripe') ? null : (
-          <PayWithStripe {...paymentState} onChange={setPaymentState} />
-        )}
-        {!paymentMethods.find((p) => p.id === 'uphold') ? null : (
-          <PayWithUphold {...paymentState} onChange={setPaymentState} />
-        )}
-        {!paymentMethods.find((p) => p.id === 'paypal') ? null : (
-          <PayWithPayPal {...paymentState} onChange={setPaymentState} />
-        )}
-        {offlinePaymentMethods.map((method) => (
-          <PayOffline
-            {...paymentState}
-            onChange={setPaymentState}
-            key={method.id}
-            paymentMethod={method}
-          />
-        ))}
-      </div>
-=======
       {cart.total === 0 ? (
         <div className="checkout-payment-method">
           <NoPaymentDue {...paymentState} onChange={setPaymentState} />
@@ -205,7 +181,7 @@
         <>
           <div className="checkout-payment-method">
             {!paymentMethods.find((p) => p.id === 'crypto') ? null : (
-              <PayWithCrypto {...paymentState} onChange={setPaymentState} />
+              <CryptoCmp {...paymentState} onChange={setPaymentState} />
             )}
             {!paymentMethods.find((p) => p.id === 'stripe') ? null : (
               <PayWithStripe {...paymentState} onChange={setPaymentState} />
@@ -225,7 +201,6 @@
               />
             ))}
           </div>
->>>>>>> 18dbf545
 
           {hideBillingAddress ? null : (
             <BillingAddress {...{ formState, setFormState, input, Feedback }} />
